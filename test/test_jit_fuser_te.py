--- conflicted
+++ resolved
@@ -1864,7 +1864,13 @@
                 zs = [torch.ones(i) for i in range(N)]
                 repro(xs, ys, zs)
 
-<<<<<<< HEAD
+    def test_scalar_only_inputs(self):
+        def eager(b: float):
+            a = torch.ones(1)
+            return a * b
+
+        script = self.checkScript(eager, (1.0,))
+
     def test_adaptive_avg_pool2d(self):
         # TODO: once the adaptive_avg_pool2d is available in OpInfo DB, this
         # test should be moved there
@@ -1881,14 +1887,6 @@
                 kernel = torch._C._te.TensorExprKernel(f.graph)
                 correct_val = f(x)
                 self.assertEqual(kernel.run((x,)), correct_val)
-=======
-    def test_scalar_only_inputs(self):
-        def eager(b: float):
-            a = torch.ones(1)
-            return a * b
-
-        script = self.checkScript(eager, (1.0,))
->>>>>>> 4e90c57f
 
 
 works_list = [
