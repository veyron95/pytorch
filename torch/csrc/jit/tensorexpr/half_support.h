--- conflicted
+++ resolved
@@ -60,16 +60,11 @@
     return ret;
   }
 
-<<<<<<< HEAD
   StmtPtr mutate(StorePtr v) override {
-    ExprPtr new_val = v->value()->accept_mutator(this);
-=======
-  Stmt* mutate(Store* v) override {
     // Since mutation changes the `value()` expression in-place, we need to
     // get the dtype of the `value()` before that is mutated.
     Dtype newType = v->value()->dtype();
-    Expr* new_val = v->value()->accept_mutator(this);
->>>>>>> 3cf97814
+    ExprPtr new_val = v->value()->accept_mutator(this);
 
     if (newType.scalar_type() == ScalarType::Half) {
       new_val =
