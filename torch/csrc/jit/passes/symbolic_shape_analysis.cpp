#include <ATen/core/interned_strings.h>
#include <c10/util/Exception.h>
#include <c10/util/irange.h>
#include <torch/csrc/jit/ir/alias_analysis.h>
#include <torch/csrc/jit/ir/constants.h>
#include <torch/csrc/jit/ir/ir.h>
#include <torch/csrc/jit/ir/ir_views.h>
#include <torch/csrc/jit/jit_log.h>
#include <torch/csrc/jit/passes/common_subexpression_elimination.h>
#include <torch/csrc/jit/passes/constant_pooling.h>
#include <torch/csrc/jit/passes/constant_propagation.h>
#include <torch/csrc/jit/passes/dead_code_elimination.h>
#include <torch/csrc/jit/passes/integer_value_refinement.h>
#include <torch/csrc/jit/passes/loop_unrolling.h>
#include <torch/csrc/jit/passes/lower_tuples.h>
#include <torch/csrc/jit/passes/peephole.h>
#include <torch/csrc/jit/passes/peephole_list_idioms.h>
#include <torch/csrc/jit/passes/peephole_non_tensor.h>
#include <torch/csrc/jit/passes/remove_mutation.h>
#include <torch/csrc/jit/passes/shape_analysis.h>
#include <torch/csrc/jit/passes/symbolic_shape_analysis.h>
#include <torch/csrc/jit/runtime/exception_message.h>
#include <torch/csrc/jit/runtime/symbolic_shape_registry.h>
#include <torch/csrc/utils/memory.h>
#include <memory>
#include <unordered_map>
#include <vector>

/*
XXX: this is still in prototype phase and has much work left to do, including
but not limited to:
- Refactor APIs
- Add decent coverage of common ops
- Add shape analysis pass on Graph that handles Ifs and Loops
- Allow concurrent reads to the operator map
- Successive applications of same inputs to same shape function (e.g. series of
pointwise ops)
- Supporting returning partially evaluated shape compute graph
*/

static bool symbolic_shape_analysis_test_mode = false;

namespace torch {
namespace jit {

bool setSymbolicShapeAnalysisTestMode(bool value) {
  bool old_value = symbolic_shape_analysis_test_mode;
  symbolic_shape_analysis_test_mode = value;
  return old_value;
}

bool symbolicShapeAnalysisTestModeEnabled() {
  return symbolic_shape_analysis_test_mode;
}

c10::optional<size_t> normIndex(int64_t index, size_t len) {
  if (index < 0) {
    index = index + len;
  }
  if (index >= 0 && index < static_cast<int64_t>(len)) {
    return index;
  } else {
    return c10::nullopt;
  }
}

void replaceWithIValue(Value* v, IValue val) {
  WithInsertPoint guard(*v->node()->owningBlock()->nodes().begin());
  v->replaceAllUsesWith(v->owningGraph()->insertConstant(val));
}

// Symbolic Shape Analysis works through iteratively partially evaluating
// a TorchScript shape compute graph by inputing properties from input
// Tensors. We can substitute in properties like `len(x)` and `x[1]`
// if they are statically on the input Tensors. We can also use
// assertions like `assert len(x) == 4` in order to refine the input
// length and unroll loops over its elements. We iteratively optimize and
// substitute in properties until we are unable to make any further
// optimizations. Finally, we try to extract Tensor properties from the output.
// For instance `return [1, 2, inp[2] + 1, inp[3]]` we know that the ouptut
// will be length 4 with first two dimensions equal to 1 and 2. We can also
// deduce that the 4th dimension has the same symbolic shape as inp[3], which
// means that we do know its concrete value statically but we can asssign sets
// of tensor dimensions which must be equal at runtime.

struct SymbolicShapeAnalyzer {
  SymbolicShapeAnalyzer(
      Node* n,
      std::shared_ptr<Graph> shape_compute_graph,
      const AliasDb& db)
      : graph_(shape_compute_graph->copy()), node_(n) {
    for (size_t i = 0; i < node_->inputs().size(); i++) {
      auto type = node_->input(i)->type();

      if (auto opt_type =
              graph_->inputs().at(i)->type()->cast<OptionalType>()) {
        // None will get handled with constant substitution later
        if (!type->cast<OptionalType>() &&
            !NoneType::get()->isSubtypeOf(type)) {
          graph_->inputs().at(i)->setType(opt_type->getElementType());
        }
      } else if (graph_->inputs().at(i)->type()->cast<NumberType>()) {
        graph_->inputs().at(i)->setType(type);
      }

      if (auto tt = type->castRaw<TensorType>()) {
        // NOLINTNEXTLINE(performance-unnecessary-copy-initialization)
        c10::SymbolicShape symbolic_shapes = tt->symbolic_sizes();

        // for testing, we don't insert complete tensor shapes and rely on our
        // partial evaluation pipeline to propagate information.
        // this is a good proxy for our ability to propagate non-complete shape
        // information.

        if (symbolic_shapes.isComplete() &&
            !symbolic_shape_analysis_test_mode) {
          replaceWithIValue(
              graph_->inputs().at(i), *tt->sizes().concrete_sizes());
          continue;
        }
        // TODO: remove, all constant tensors should have typed sizes
        if (toIValue(node_->input(i)) && !symbolic_shape_analysis_test_mode) {
          replaceWithIValue(
              graph_->inputs().at(i),
              constant_as<at::Tensor>(node_->input(i))->sizes());
          continue;
        }

        // we can't optimize a tensor without fixed rank
        if (symbolic_shapes.rank()) {
          node_symbolic_input_indices.emplace_back(i, symbolic_shapes);
        }
      } else if (
          type->cast<ListType>() &&
          type->cast<ListType>()->getElementType()->cast<TensorType>()) {
        TORCH_INTERNAL_ASSERT(false); // not handled yet
      } else if (auto ival = toIValue(node_->input(i))) {
        replaceWithIValue(graph_->inputs().at(i), *ival);
      } else if (
          type->cast<ListType>() &&
          type->cast<ListType>()->getElementType()->cast<IntType>()) {
        if (node_->input(i)->node()->kind() == prim::ListConstruct &&
            !db.hasWriters(node_->input(i))) {
          // it is a very common in graphs to see patterns like:
          // z = x.view(y.size())
          // or:
          // z = x.view(1, 10, y.size(0), y.size(1))
          // We want to propagate symbolic dimensions and concrete sizes
          // from y to z. To do this we try to associate symbolic dimensions
          // or concrete sizes with the integer list inputs that have a
          // constructor taken from constants or y.size() or y.size(0)
          auto list_construct = node_->input(i)->node();
          std::vector<c10::optional<int64_t>> shape;
          for (Value* v : list_construct->inputs()) {
            if (auto constant = constant_as<int64_t>(v)) {
              shape.emplace_back(*constant);
            } else if (
                v->node()->kind() == aten::size &&
                v->node()->input(1)->node()->kind() == prim::Constant) {
              auto tt = v->node()->input(0)->type()->expect<TensorType>();
              auto ss = tt->symbolic_sizes();
              if (!ss.rank()) {
                shape.emplace_back(c10::nullopt);
                continue;
              }
              auto norm_index = normIndex(
                  *constant_as<int64_t>(v->node()->input(1)), *ss.rank());
              if (!norm_index) {
                shape.emplace_back(c10::nullopt);
                continue;
              }
              shape.emplace_back(ss[*norm_index].value());
            } else {
              shape.emplace_back(c10::nullopt);
            }
          }
          node_symbolic_input_indices.emplace_back(
              i, c10::SymbolicShape(shape));
        } else if (
            node_->input(i)->node()->kind() == aten::size &&
            node_->input(i)->uses().size() == 1) {
          auto ten_inp = node_->input(i)->node()->input();
          auto ss = ten_inp->type()->expect<TensorType>()->symbolic_sizes();
          node_symbolic_input_indices.emplace_back(i, ss);
        }
      }
    }
  }

  c10::SymbolicShape run() {
    bool made_change = true;
    constexpr size_t MAX_ATTEMPTS = 8;
    size_t curr_attempt = 0;
    while (made_change && curr_attempt < MAX_ATTEMPTS) {
      curr_attempt++;
      made_change = false;
      // symbolic shape concrete values are only used in final shape extraction
      substituteInputTensorProperties(/*symbolic_shape_values*/ nullptr);
      // TODO: lower simple tuples ?
      made_change |= RemoveListMutation(graph_);
      made_change |= UnrollConstantLoops(graph_);
      made_change |= ConstantPropagation(graph_);
      made_change |= PeepholeOptimizeNonTensor(graph_);
      made_change |=
          PeepholeOptimizeListIdioms(graph_, /*refine_list_len*/ true);
      made_change |= RefineIntegerValues(graph_);
      made_change |= ConstantPropagation(graph_);
      made_change |= EliminateCommonSubexpression(graph_);
      EliminateDeadCode(graph_);
    }
    std::unordered_map<Value*, int64_t> symbolic_shape_values;
    substituteInputTensorProperties(&symbolic_shape_values);
    GRAPH_DUMP("Done with partial evaluation", graph_);

    return extractOutputShape(symbolic_shape_values);
  }

 private:
  void substituteInputTensorProperties(
      std::unordered_map<Value*, int64_t>* symbolic_shape_values) {
    // clang-format off
    // here we iteratively substitute properties of the node's input tensors
    // into the shape compute graph. we can substitute constants into the
    // like len(inp) or inp[0] if the tensor has a fixed length or a fixed
    // first dimension. we also try to resolve symbolic shapes of the same
    // symbolic value to the same Value * in the shape compute graph.
    // for the shape logic:
    // dim1 = inp1[0]
    // dim2 = inp2[0]
    // return dim1 if dim2 == 1 else dim2
    // if we see that inp1[0] and inp2[0] both have the same symbolic shape
    // value, then it is a valid transformation to replace dim2 with dim1 or
    // vice versa. to do this we collect all Value * for a particular symbolic
    // shape. Then, we replace all Value * within that set with their dominator.
    // In the example above, this allows us to infer  that the output will be the
    // symbolic dimension value of dim1.

    // if `symbolic_shape_values` is not null, record list accesses
    // which resolve to symbolic dimension values with their concrete symbolic
    // shape value. Because symbolic dimensions are represented as negative numbers and
    // are not real values, inserting them as constants in the graph would invalidate
    // the graph for further use. Instead, we keep track of what their value would be
    // for extracting output shapes.
    // clang-format on

    std::unordered_map<int64_t, std::vector<Value*>> symbolic_shape_map;

    for (const auto& index_symbolic_shape : node_symbolic_input_indices) {
      auto index = index_symbolic_shape.first;
      auto tensor_shape = index_symbolic_shape.second;
      TORCH_INTERNAL_ASSERT(tensor_shape.rank().has_value());

      for (const auto& use : graph_->inputs().at(index)->uses()) {
        // TODO: either decompose composite ops like slice or add handling here
        switch (use.user->kind()) {
          case aten::len: {
            size_t len = tensor_shape.rank().value();
            replaceWithIValue(use.user->output(), static_cast<int64_t>(len));
          } break;
          case aten::__getitem__: {
            auto index = constant_as<int64_t>(use.user->inputs().at(1));
            if (!index) {
              continue;
            }
            auto norm_index = normIndex(*index, *tensor_shape.rank());
            if (!norm_index) {
              continue;
            }
            if (tensor_shape[*norm_index].is_static()) {
              replaceWithIValue(
                  use.user->output(), tensor_shape[*norm_index].value());
            } else if (symbolic_shape_values) {
              symbolic_shape_values->emplace(
                  use.user->output(), tensor_shape[*norm_index].value());
            } else {
              int64_t symbolic_index = tensor_shape[*norm_index].value();
              symbolic_shape_map[symbolic_index].push_back(use.user->output());
            }
          }
        }
      }

      for (const auto& symbolic_set : symbolic_shape_map) {
        mergeSymbolicShapeSets(symbolic_set.second);
      }
    }
  }

  void mergeSymbolicShapeSets(const std::vector<Value*>& symbolic_set) {
    // `symbolic_set` represents a set of Value * which are all equal
    // to each other. Here, we optimize the graph by replacing values
    // in the set with other dominating values.
    // in the following example, where a, b and c are all in the same
    // symbolic set:
    // if cond:
    //    a = li[0]
    //    b = li[1]
    //    return [a, b]
    // else:
    //    c = li[0]
    //    return [c, c]
    // we can replace `b` with `a` because it is dominated by `a`,
    // but we cannot replace `c` with another dominating value

    // there are ways to compute this more efficiently but typically number of
    // Values for each symbolic set is low and this is cheap to run
    for (const auto i : c10::irange(symbolic_set.size())) {
      Value* v = symbolic_set[i];
      Value* dominating_value = v;
      for (const auto& sym_set : symbolic_set) {
        if (dominating_value->node()->isDominatedBy(sym_set->node())) {
          dominating_value = sym_set;
        }
      }
      if (dominating_value != v) {
        v->replaceAllUsesWith(dominating_value);
      }
    }
  }

  c10::SymbolicShape extractOutputShape(
      std::unordered_map<Value*, int64_t>& symbolic_shape_values) {
    TORCH_INTERNAL_ASSERT(graph_->outputs().size() == 1);
    auto output = graph_->outputs().at(0);
    TORCH_INTERNAL_ASSERT(
        output->type()->cast<ListType>() &&
        output->type()->cast<ListType>()->getElementType()->cast<IntType>());
    if (output->node()->kind() == prim::Constant) {
      auto int_list = toIValue(output)->toIntVector();
      return c10::SymbolicShape(int_list);
    }
    // TODO: would be nice if there were easy facility to look at uses and see
    // if they are all pure instead of instanting db.
    AliasDb db(graph_);
    // If it is not a single list construct or constant, bail,
    // otherwise we cannot analyze its output and it might be modified
    if (output->node()->kind() != prim::ListConstruct ||
        db.hasWriters(output)) {
      GRAPH_DEBUG("Could not extract shape ", getHeader(node_));
      return c10::SymbolicShape();
    }
    Node* list_construct = output->node();
    std::vector<c10::optional<int64_t>> output_shape;
    for (Value* input : list_construct->inputs()) {
      if (symbolic_shape_values.count(input)) {
        output_shape.push_back(symbolic_shape_values[input]);
      } else {
        output_shape.push_back(constant_as<int64_t>(input));
      }
    }
    return c10::SymbolicShape(output_shape);
  }

  // node input indices that are TensorType and we need to iteratively
  // substitute properties of. We only substitute properties
  // of TensorTypes with a fixed dimension but not a complete shape,
  // because a complete shape we can completely replace with a constant
  // and non-fixed dimensions we cannot reason about at all
  // TODO: might be cleaner to store as a pair of index -> symbolic shape
  // but there were weird lifetime issues
  std::vector<std::pair<int64_t, c10::SymbolicShape>>
      node_symbolic_input_indices;
  std::shared_ptr<Graph> graph_;
  Node* node_;
};

void PropagateShapesWithShapeFunction(
    Node* n,
    std::shared_ptr<Graph>& shape_compute_graph,
    const AliasDb& db) {
  c10::SymbolicShape out =
      SymbolicShapeAnalyzer(n, shape_compute_graph, db).run();
  n->output()->setType(
      n->output()->type()->expect<TensorType>()->withSymbolicShapes(out));
}

<<<<<<< HEAD
void PropagateShapesOnBlock(Block* b, const AliasDb& db) {
  for (Node* n : b->nodes()) {
    // TODO: handle loop
    if (n->kind() == prim::If) {
      IfView if_v(n);
      PropagateShapesOnBlock(if_v.thenBlock(), db);
      PropagateShapesOnBlock(if_v.elseBlock(), db);
      mergeTypes(if_v.thenOutputs(), if_v.elseOutputs(), if_v.outputs());
    } else if (n->maybeSchema()) {
=======
void PropagateShapesOnGraph(std::shared_ptr<Graph>& graph) {
  AliasDb db(graph);
  for (Node* n : graph->nodes()) {
    if (n->maybeSchema()) {
>>>>>>> 792e0d2d
      if (auto maybe_graph = shapeComputeGraphForSchema(n->schema())) {
        PropagateShapesWithShapeFunction(n, *maybe_graph, db);
      }
    }
  }
}

void PropagateShapesOnGraph(std::shared_ptr<Graph>& graph) {
  AliasDb db(graph);
  PropagateShapesOnBlock(graph->block(), db);
}

} // namespace jit
} // namespace torch<|MERGE_RESOLUTION|>--- conflicted
+++ resolved
@@ -374,7 +374,6 @@
       n->output()->type()->expect<TensorType>()->withSymbolicShapes(out));
 }
 
-<<<<<<< HEAD
 void PropagateShapesOnBlock(Block* b, const AliasDb& db) {
   for (Node* n : b->nodes()) {
     // TODO: handle loop
@@ -384,12 +383,6 @@
       PropagateShapesOnBlock(if_v.elseBlock(), db);
       mergeTypes(if_v.thenOutputs(), if_v.elseOutputs(), if_v.outputs());
     } else if (n->maybeSchema()) {
-=======
-void PropagateShapesOnGraph(std::shared_ptr<Graph>& graph) {
-  AliasDb db(graph);
-  for (Node* n : graph->nodes()) {
-    if (n->maybeSchema()) {
->>>>>>> 792e0d2d
       if (auto maybe_graph = shapeComputeGraphForSchema(n->schema())) {
         PropagateShapesWithShapeFunction(n, *maybe_graph, db);
       }
