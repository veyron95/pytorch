--- conflicted
+++ resolved
@@ -3,30 +3,13 @@
 namespace torch {
 namespace distributed {
 namespace rpc {
-<<<<<<< HEAD
-namespace {
-py::object runUDFFunction_ = py::none();
-py::object loadResultFunction_ = py::none();
-} // anonymous namespace
-=======
->>>>>>> 4c1a2c20
 
 PythonRpcHandler::PythonRpcHandler() {
   AutoGIL ag;
   py::object module =
       py::module::import("torch.distributed.internal_rpc_utils");
-<<<<<<< HEAD
-  TORCH_CHECK(!module.is(py::none()), "module is None.");
-  if (runUDFFunction_.is(py::none())) {
-    runUDFFunction_ = module.attr("run_python_udf_internal");
-  }
-  if (loadResultFunction_.is(py::none())) {
-    loadResultFunction_ = module.attr("load_python_udf_result_internal");
-  }
-=======
   runUDFFunction_ = module.attr("run_python_udf_internal");
   loadResultFunction_ = module.attr("load_python_udf_result_internal");
->>>>>>> 4c1a2c20
 }
 
 PythonRpcHandler& PythonRpcHandler::getInstance() {
@@ -38,11 +21,7 @@
     const Message& request) {
   AutoGIL ag;
   auto pargs = py::bytes(request.payload().data(), request.payload().size());
-<<<<<<< HEAD
-  TORCH_CHECK(!runUDFFunction_.is(py::none()), "runUDFFunction_ is None.");
-=======
   TORCH_CHECK(runUDFFunction_ != nullptr, "runUDFFunction_ is nullptr");
->>>>>>> 4c1a2c20
   py::bytes pres = runUDFFunction_(pargs);
   const auto& presStr = static_cast<std::string>(pres);
   std::vector<char> payload(presStr.begin(), presStr.end());
@@ -52,12 +31,7 @@
 py::object PythonRpcHandler::loadPythonUDFResult(const Message& message) {
   AutoGIL ag;
   auto pargs = py::bytes(message.payload().data(), message.payload().size());
-<<<<<<< HEAD
-  TORCH_CHECK(
-      !loadResultFunction_.is(py::none()), "loadResultFunction_ is None.");
-=======
   TORCH_CHECK(loadResultFunction_ != nullptr, "loadResultFunction_ is nullptr");
->>>>>>> 4c1a2c20
   return loadResultFunction_(pargs);
 }
 
