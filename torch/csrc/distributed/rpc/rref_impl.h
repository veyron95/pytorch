--- conflicted
+++ resolved
@@ -400,11 +400,7 @@
  private:
   friend class RRefContext;
 
-<<<<<<< HEAD
-  std::shared_ptr<JitFuture> future_;
-=======
   c10::intrusive_ptr<JitFuture> future_;
->>>>>>> ec502873
 
  public:
   // Records an event per each stream in the context and stores them in
