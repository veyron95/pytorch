--- conflicted
+++ resolved
@@ -50,10 +50,7 @@
       result.zero_();
     } else {
       at::cpu::mul_out(
-<<<<<<< HEAD
-=======
           // NOLINTNEXTLINE(cppcoreguidelines-pro-type-const-cast)
->>>>>>> 8be5b1ca
           const_cast<Tensor&>(result),
           self,
           at::native::scalar_tensor(
@@ -61,10 +58,7 @@
     }
   } else {
     if (!result.is_same(*self_) && betaval != 0.0) { //if beta is 0, result contents is ignored
-<<<<<<< HEAD
-=======
       // NOLINTNEXTLINE(cppcoreguidelines-pro-type-const-cast)
->>>>>>> 8be5b1ca
       at::native::copy_(const_cast<Tensor&>(result), *self_);
     }
     if (result.numel() != 0) {
