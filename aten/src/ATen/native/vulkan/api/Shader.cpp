#include <ATen/native/vulkan/api/Shader.h>

#ifdef USE_VULKAN_SHADERC_RUNTIME
#include <shaderc/shaderc.hpp>
#endif /* USE_VULKAN_SHADERC_RUNTIME */

namespace at {
namespace native {
namespace vulkan {
namespace api {

<<<<<<< HEAD
Shader::Layout::Factory::Factory(const GPU& gpu)
  : device_(gpu.device) {
    TORCH_INTERNAL_ASSERT(device_, "Invalid Vulkan device!");
=======
Shader::Layout::Factory::Factory(const VkDevice device)
  : device_(device) {
    TORCH_INTERNAL_ASSERT_DEBUG_ONLY(
        device_,
        "Invalid Vulkan device!");
>>>>>>> 317631b6
}

Shader::Layout::Factory::Handle Shader::Layout::Factory::operator()(
    const Descriptor& descriptor) const {
  const VkDescriptorSetLayoutCreateInfo descriptor_set_layout_create_info{
    VK_STRUCTURE_TYPE_DESCRIPTOR_SET_LAYOUT_CREATE_INFO,
    nullptr,
    0u,
    static_cast<uint32_t>(descriptor.bindings.size()),
    descriptor.bindings.data(),
  };

  VkDescriptorSetLayout descriptor_set_layout{};
  VK_CHECK(vkCreateDescriptorSetLayout(
      device_,
      &descriptor_set_layout_create_info,
      nullptr,
      &descriptor_set_layout));

  TORCH_CHECK(
      descriptor_set_layout,
      "Invalid Vulkan descriptor set layout!");

  return Handle{
    descriptor_set_layout,
    Deleter(device_),
  };
}

Shader::Descriptor::Descriptor(const char* const glsl)
 : type(Type::Source) {
  TORCH_CHECK(glsl, "Invalid shader source code!");

  shader.source = {
    glsl,
    0u,
  };
}

Shader::Descriptor::Descriptor(const uint32_t* const code, const uint32_t size)
 : type(Type::Binary) {
  TORCH_CHECK(code && (0u != size), "Invalid shader binary!");

  shader.binary = {
    code,
    size,
  };
}

#ifdef USE_VULKAN_SHADERC_RUNTIME

struct Shader::Factory::Compiler final {
  shaderc::Compiler context;
  shaderc::CompileOptions options;

  Compiler() {
    options.SetSourceLanguage(shaderc_source_language_glsl);
    options.SetTargetEnvironment(shaderc_target_env_vulkan, shaderc_env_version_vulkan_1_0);
    options.SetWarningsAsErrors();
  #ifdef DEBUG
    options.SetGenerateDebugInfo();
    options.SetOptimizationLevel(shaderc_optimization_level_zero);
  #else
    options.SetOptimizationLevel(shaderc_optimization_level_performance);
  #endif /* DEBUG */
  }

  std::vector<uint32_t> compile(const char* const source) const {
    TORCH_INTERNAL_ASSERT_DEBUG_ONLY(
        source,
        "Invalid shader source code!");

    const shaderc::SpvCompilationResult result = context.CompileGlslToSpv(
        source,
        ::strlen(source),
        shaderc_compute_shader,
        "vulkan_shader.comp",
        options);

    const shaderc_compilation_status status = result.GetCompilationStatus();
    TORCH_INTERNAL_ASSERT(
        shaderc_compilation_status_success == status,
        "Shader compilation error: ",
        result.GetErrorMessage());

    return std::vector<uint32_t>(result.cbegin(), result.cend());
  }
};

#else

struct Shader::Factory::Compiler final {
  std::vector<uint32_t> compile(const char* const /* source */) const {
    return std::vector<uint32_t>{};
  }
};

#endif /* USE_VULKAN_SHADERC_RUNTIME */

Shader::Factory::Factory(const GPU& gpu)
 : device_(gpu.device),
   compiler_(new Compiler) {
}

// std::unique_ptr requires its template parameter to be fully defined.
// For that reason pimpl through unique_ptr requires the definition of
// the [default] constructor and move assignment operator to appear after
// impl is fully defined.

Shader::Factory::Factory(Factory&&) = default;
Shader::Factory& Shader::Factory::Factory::operator=(Factory&&) = default;
Shader::Factory::~Factory() = default;

typename Shader::Factory::Handle Shader::Factory::operator()(
    const Descriptor& descriptor) const {
  std::vector<uint32_t> binary;

  const uint32_t* code = nullptr;
  uint32_t size = 0u;

  if (Descriptor::Type::Source == descriptor.type) {
    binary = compiler_->compile(descriptor.shader.source.glsl);
    code = binary.data();
    size = sizeof(uint32_t) * static_cast<uint32_t>(binary.size());
  }
  else if (Descriptor::Type::Binary == descriptor.type) {
    code = descriptor.shader.binary.spirv;
    size = descriptor.shader.binary.size;
  }
  else {
    TORCH_INTERNAL_ASSERT(false, "Invalid descriptor type!");
  }

  const VkShaderModuleCreateInfo shader_module_create_info{
    VK_STRUCTURE_TYPE_SHADER_MODULE_CREATE_INFO,
    nullptr,
    0u,
    size,
    code,
  };

  VkShaderModule shader_module{};
  VK_CHECK(vkCreateShaderModule(
      device_,
      &shader_module_create_info,
      nullptr,
      &shader_module));

  TORCH_CHECK(
      shader_module,
      "Invalid Vulkan shader module!");

  return Handle{
    shader_module,
    Deleter(device_),
  };
}

} // namespace api
} // namespace vulkan
} // namespace native
} // namespace at<|MERGE_RESOLUTION|>--- conflicted
+++ resolved
@@ -9,17 +9,12 @@
 namespace vulkan {
 namespace api {
 
-<<<<<<< HEAD
+
 Shader::Layout::Factory::Factory(const GPU& gpu)
   : device_(gpu.device) {
-    TORCH_INTERNAL_ASSERT(device_, "Invalid Vulkan device!");
-=======
-Shader::Layout::Factory::Factory(const VkDevice device)
-  : device_(device) {
-    TORCH_INTERNAL_ASSERT_DEBUG_ONLY(
-        device_,
-        "Invalid Vulkan device!");
->>>>>>> 317631b6
+  TORCH_INTERNAL_ASSERT_DEBUG_ONLY(
+      device_,
+      "Invalid Vulkan device!");
 }
 
 Shader::Layout::Factory::Handle Shader::Layout::Factory::operator()(
